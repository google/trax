--- conflicted
+++ resolved
@@ -40,11 +40,7 @@
         forward: Can be used to perform a forward pass on a batch of
             flattened images. Output is returned as a batch of one-hot
             vectors of the classes.
-<<<<<<< HEAD
         train: method performs a forward and backward pass and updates the
-=======
-            train: method performs a forward and backward pass and updates the
->>>>>>> f99f968b
             weights and biases.
         evaluate: method can be used to evaluate the network on a batch of
             examples.
@@ -58,11 +54,7 @@
             hidden_layers: List of ints specifying the sizes of hidden layers.
                 Could be empty.
             input_size: Length of the input array. The network receives the
-<<<<<<< HEAD
                 input image as a flattened 1-d array. Defaults to 784(28*28),
-=======
-            input image as a flattened 1-d array. Defaults to 784(28*28),
->>>>>>> f99f968b
                 the default image size for MNIST.
             num_classes: The number of output classes. Defaults to 10.
         """
@@ -76,18 +68,9 @@
             self.layers.append(layer)
 
         # normalization for stable training
-<<<<<<< HEAD
         self.weights = [(param - np.mean(param))/np.var(param)
                         for param in self.weights]
         self.grads = [np.zeros(weight.shape) for weight in self.weights]
-=======
-        #self.layers = [(param - np.mean(param))/np.var(param)
-        #                for param in self.layers]
-
-        # initialization of grads
-        #self.grads = [np.zeros(weight.shape) for weight in self.layers[0]]
-
->>>>>>> f99f968b
         self.learning_rate = learning_rate
 
     def sigmoid(self, x):
@@ -102,29 +85,17 @@
         Returns:
             A 2-d array of size batch_size x num_classes.
         """
-<<<<<<< HEAD
-        for i in range(0, len(self.weights)-2, 2):
-            x = np.tanh(np.dot(x, self.weights[i]) + self.weights[i+1])
-        out = self.sigmoid(np.dot(x, self.weights[-2]) + self.weights[-1])
+        for l in self.layers:
+            w = l.weights
+            b = l.biases
+            x = np.tanh(np.dot(x, w) + b)
 
-        return out
+        return x
 
     def mean_squared_error(self, y_out, y):
         """ mean squared error loss"""
         loss = np.sum((y - y_out)**2)
         return loss
-=======
-        len_dim_0 = x.shape[0]
-        x = np.reshape(x, (len_dim_0, 784))
-
-        for w, b in self.layers:
-            x = np.tanh(np.dot(x, w) + b)
-        return x
-
-    def mean_squared_error(self, y_out, y):
-        y = tf.one_hot(y, 10, axis=1)
-        return np.sum((y - y_out)**2)
->>>>>>> f99f968b
 
     def train(self, x, y, momentum=0.2):
         """Runs a single training pass.
@@ -137,7 +108,6 @@
         Returns:
             The loss of this training pass
         """
-<<<<<<< HEAD
         len_dim_0 = x.shape[0]
         x = np.reshape(x, (len_dim_0, 784))
         with tf.GradientTape() as tape:
@@ -150,18 +120,6 @@
                           for past_grad, new_grad in zip(self.grads, grads)]
             self.weights = [param - (self.learning_rate * np.array(grad))
                             for param, grad in zip(self.weights, self.grads)]
-=======
-        x = np.asarray(x).astype('float32')
-        with tf.GradientTape() as tape:
-            tape.watch(self.layers)
-            loss = self.mean_squared_error(self.forward(x), y)
-            grads = tape.gradient(loss, self.layers)
-            # Update the weights
-            for idx, grad in enumerate(grads):
-                new_weights = self.layers[idx].weights - (self.learning_rate * grad.weights)
-                new_biases = self.layers[idx].biases - (self.learning_rate * grad.biases)
-                self.layers[idx] = self.Layer(new_weights, new_biases)
->>>>>>> f99f968b
 
         return loss
 
