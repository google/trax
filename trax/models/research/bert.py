--- conflicted
+++ resolved
@@ -16,12 +16,9 @@
 # Lint as: python3
 """BERT."""
 
-<<<<<<< HEAD
 import os
 
-=======
 import gin
->>>>>>> 3a8f402b
 import jax
 import tensorflow as tf
 
