--- conflicted
+++ resolved
@@ -27,10 +27,11 @@
 from tensorflow.python.ops import numpy_ops as np
 
 from model import Model
+from dataset import MNIST
 
 FLAGS = flags.FLAGS
 flags.DEFINE_integer('BATCH_SIZE', 50, 'batch size')
-flags.DEFINE_float('LEARNING_RATE', 1, 'learning rate')
+flags.DEFINE_float('LEARNING_RATE', 0.01, 'learning rate')
 flags.DEFINE_integer('TRAINING_ITERS', 50000,
                      'training will be performed for this many iterations')
 flags.DEFINE_integer('VALIDATION_STEPS', 1,
@@ -38,49 +39,30 @@
 
 def train(batch_size, learning_rate, num_training_iters, validation_steps):
     """ training loop """
-<<<<<<< HEAD
     mnist_dataset = MNIST(batch_size)
     model = Model([512], learning_rate=learning_rate)
+    training_iter = mnist_dataset.iterator('train', infinite=True)
     for i in range(num_training_iters):
-        training_iter = mnist_dataset.iterator('train', infinite=False)
-        for train_x, train_y in training_iter:
-            loss = model.train(train_x, train_y)
-=======
-    train_len = 60000
-    val_len = 10000
-
-    model = Model([512], learning_rate=learning_rate)
-
-    for i in range(num_training_iters):
-        for data in tfds.load('mnist', split='train',
-                            shuffle_files=True, batch_size=batch_size):
-            loss = model.train(data['image'], data['label'])
->>>>>>> f99f968b
+        train_x, train_y = next(training_iter)
+        loss = model.train(train_x, train_y)
 
         # Calculate and print the train and test accuracy
         if not (i + 1) % validation_steps:
             correct_train_predictions = 0
-            for train_x, train_y in tfds.load('mnist',
-                                            split='train',
-                                            shuffle_files=True, 
-                                            batch_size=batch_size):
+            for train_x, train_y in mnist_dataset.iterator('train', 
+                                                           infinite=False):
                 correct_train_predictions += model.evaluate(train_x, train_y)
 
-            correct_val_predictions = 0
-            for valid_x, valid_y in tfds.load('mnist', split='test',
-                                            shuffle_files=True, batch_size=batch_size):
-                correct_val_predictions += model.evaluate(valid_x, valid_y)
+            correct_test_predictions = 0
+            for valid_x, valid_y in mnist_dataset.iterator('test', 
+                                                           infinite=False):
+                correct_test_predictions += model.evaluate(valid_x, valid_y)
 
             print('[{}] Loss: {}, train acc: {}, test acc: {}'.format(
                 i+1,
                 loss.data,
-<<<<<<< HEAD
                 round(correct_train_predictions/mnist_dataset.train_len, 4),
-                round(correct_val_predictions/mnist_dataset.test_len, 4)))
-=======
-                round(correct_train_predictions/train_len, 4),
-                round(correct_val_predictions/val_len, 4)))
->>>>>>> f99f968b
+                round(correct_test_predictions/mnist_dataset.test_len, 4)))
 
 
 def main(unused_argv):
